--- conflicted
+++ resolved
@@ -40,14 +40,13 @@
   avatar: "/assets/img/authors/david.png"
   github: "daklassen"
 
-<<<<<<< HEAD
 nandan:
   name: "Nandan BN"
   email: "its.nandanbn@gmail.com"
   avatar: "/assets/img/authors/nandan.jpg"
   github: "Lucaarioo"
-  bio: "Full stack developer working for future."
-=======
+  bio: "Full stack developer working for the future."
+
 petromir:
   name: "Petromir Dzhunev"
   email: "petromir@gmail.com"
@@ -70,6 +69,4 @@
   bio: "A software engineer with a special interest for software design. I publish weekly
         <a href='https://engineeringideas.substack.com/?no_cover=true'>Engineering Ideas</a> where I share articles
         and papers about software development, cloud architecture, data engineering, reliability, operations, and team
-        culture which I find insightful."
-        
->>>>>>> 840c3e95
+        culture which I find insightful."